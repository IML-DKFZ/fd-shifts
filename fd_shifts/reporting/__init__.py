--- conflicted
+++ resolved
@@ -14,15 +14,7 @@
     list_bootstrap_analysis_output_files,
 )
 
-<<<<<<< HEAD
 pandarallel.initialize()
-=======
-from fd_shifts import logger
-from fd_shifts.configs import Config
-from fd_shifts.experiments import Experiment, get_all_experiments
-from fd_shifts.experiments.configs import get_experiment_config, list_experiment_configs
-from fd_shifts.experiments.tracker import list_analysis_output_files
->>>>>>> 93d8f56d
 
 DATASETS = (
     "svhn",
@@ -35,36 +27,22 @@
 )
 
 
-<<<<<<< HEAD
-def _find_in_store(config: Config, file: str) -> Path | None:
-=======
 def __find_in_store(config: Config, file: str) -> Path | None:
->>>>>>> 93d8f56d
     store_paths = map(Path, os.getenv("FD_SHIFTS_STORE_PATH", "").split(":"))
     test_dir = config.test.dir.relative_to(os.getenv("EXPERIMENT_ROOT_DIR", ""))
     for store_path in store_paths:
         if (store_path / test_dir / file).is_file():
-<<<<<<< HEAD
             # logger.info(f"Loading {store_path / test_dir / file}")
             return store_path / test_dir / file
 
 
 def _load_file(config: Config, name: str, file: str):
     if f := _find_in_store(config, file):
-=======
-            logger.info(f"Loading {store_path / test_dir / file}")
-            return store_path / test_dir / file
-
-
-def __load_file(config: Config, name: str, file: str):
-    if f := __find_in_store(config, file):
->>>>>>> 93d8f56d
         return pd.read_csv(f)
     else:
         logger.error(f"Could not find {name}: {file} in store")
         return None
 
-<<<<<<< HEAD
 
 def _load_experiment(
     name: str, bootstrap_analysis: bool = False, stratified_bs: bool = False
@@ -94,24 +72,6 @@
     if len(data) == 0:
         return
 
-=======
-
-def __load_experiment(name: str) -> pd.DataFrame | None:
-    from fd_shifts.main import omegaconf_resolve
-
-    config = get_experiment_config(name)
-    config = omegaconf_resolve(config)
-
-    # data = list(executor.map(functools.partial(__load_file, config, name), list_analysis_output_files(config)))
-    data = list(
-        map(
-            functools.partial(__load_file, config, name),
-            list_analysis_output_files(config),
-        )
-    )
-    if len(data) == 0 or any(map(lambda d: d is None, data)):
-        return
->>>>>>> 93d8f56d
     data = pd.concat(data)  # type: ignore
     data = (
         data.assign(
@@ -130,9 +90,7 @@
             )
         )
     )
-    return data
-
-<<<<<<< HEAD
+
     return data
 
 
@@ -141,10 +99,6 @@
     stratified_bs: bool = False,
     include_vit: bool = False,
 ):
-=======
-
-def load_all():
->>>>>>> 93d8f56d
     dataframes = []
     # TODO: make this async
     with concurrent.futures.ProcessPoolExecutor(max_workers=12) as executor:
@@ -152,7 +106,6 @@
             filter(
                 lambda d: d is not None,
                 executor.map(
-<<<<<<< HEAD
                     functools.partial(
                         _load_experiment,
                         bootstrap_analysis=bootstrap_analysis,
@@ -168,10 +121,6 @@
                         ),
                         list_experiment_configs(),
                     ),
-=======
-                    __load_experiment,
-                    list_experiment_configs(),
->>>>>>> 93d8f56d
                 ),
             )
         )
@@ -239,10 +188,6 @@
         experiment data with additional columns
     """
     logger.info("Assigning hyperparameters from experiment names")
-<<<<<<< HEAD
-
-=======
->>>>>>> 93d8f56d
     data = data.assign(
         backbone=lambda data: _extract_hparam(
             data.name, r"bb([a-z0-9]+)(_small_conv)?"
@@ -253,18 +198,10 @@
         .mask(data["backbone"] != "vit", "")
         .mask(data["backbone"] == "vit", "vit_")
         + data.model.where(
-<<<<<<< HEAD
-            data.backbone == "vit",
-            data.name.str.split("_", expand=True)[0]
-            # ).mask(
-            #     data.backbone == "vit",
-            #     data.name.str.split("model", expand=True)[1].str.split("_", expand=True)[0],
-=======
             data.backbone == "vit", data.name.str.split("_", expand=True)[0]
         ).mask(
             data.backbone == "vit",
             data.name.str.split("model", expand=True)[1].str.split("_", expand=True)[0],
->>>>>>> 93d8f56d
         ),
         # Encode every detail into confid name
         _confid=data.confid,
@@ -292,11 +229,7 @@
     Returns:
         filtered data
     """
-<<<<<<< HEAD
     logger.info(f"Filtering best learning rates, optimizing {metric}")
-=======
-    logger.info("Filtering best learning rates")
->>>>>>> 93d8f56d
 
     def _filter_row(row, selection_df, optimization_columns, fixed_columns):
         if "openset" in row["study"]:
@@ -547,20 +480,11 @@
     return data
 
 
-<<<<<<< HEAD
 def main(
     out_path: str | Path = "./output",
     metric_hparam_search: str = "augrc",
 ):
     """Main entrypoint for CLI report generation"""
-=======
-def main(out_path: str | Path):
-    """Main entrypoint for CLI report generation
-
-    Args:
-        base_path (str | Path): path where experiment data lies
-    """
->>>>>>> 93d8f56d
     from fd_shifts.reporting import tables
     from fd_shifts.reporting.plots import plot_rank_style, vit_v_cnn_box
     from fd_shifts.reporting.tables import paper_results, rank_comparison_metric
@@ -571,17 +495,10 @@
     pd.set_option("display.max_colwidth", None)
 
     data_dir: Path = Path(out_path).expanduser().resolve()
-<<<<<<< HEAD
     data_dir = data_dir / f"optimized-{metric_hparam_search}"
     data_dir.mkdir(exist_ok=True, parents=True)
 
     data = load_all()
-=======
-    data_dir.mkdir(exist_ok=True, parents=True)
-
-    data = load_all()
-
->>>>>>> 93d8f56d
     data = assign_hparams_from_names(data)
 
     # -- Select best hyperparameters ---------------------------------------------------
@@ -600,7 +517,6 @@
     data = rename_confids(data)
     data = rename_studies(data)
 
-<<<<<<< HEAD
     CONFIDS_TO_REPORT = [
         "MSR",
         "MLS",
@@ -679,22 +595,4 @@
         metric2="augrc-ba",
         metric1_higherbetter=False,
         metric2_higherbetter=False,
-    )
-=======
-    # plot_rank_style(data, "cifar10", "aurc", data_dir)
-    # vit_v_cnn_box(data, data_dir)
-
-    data, std = tables.aggregate_over_runs(data)
-    data = str_format_metrics(data)
-
-    paper_results(data, "aurc", False, data_dir)
-    # paper_results(data, "aurc", False, data_dir, rank_cols=True)
-    # paper_results(data, "ece", False, data_dir)
-    # paper_results(data, "failauc", True, data_dir)
-    # paper_results(data, "accuracy", True, data_dir)
-    # paper_results(data, "fail-NLL", False, data_dir)
-
-    # rank_comparison_metric(data, data_dir)
-    # rank_comparison_mode(data, data_dir)
-    # rank_comparison_mode(data, data_dir, False)
->>>>>>> 93d8f56d
+    )