--- conflicted
+++ resolved
@@ -202,11 +202,7 @@
             elif isinstance(datasets, str):
                 flat_test_set_list.append(datasets)
 
-<<<<<<< HEAD
         logger.info(f"{flat_test_set_list=}")
-=======
-        logger.error(f"{flat_test_set_list=}")
->>>>>>> 93d8f56d
 
         dataset_idx = flat_test_set_list.index(dataset_name)
 
@@ -256,22 +252,19 @@
     @staticmethod
     def __load_from_store(
         config: configs.Config, file: str
-    ) -> npt.NDArray[np.float64] | None:
-        ...
+    ) -> npt.NDArray[np.float64] | None: ...
 
     @overload
     @staticmethod
     def __load_from_store(
         config: configs.Config, file: str, dtype: type, unpack: Literal[False]
-    ) -> dict[str, npt.NDArray[np.float64]] | None:
-        ...
+    ) -> dict[str, npt.NDArray[np.float64]] | None: ...
 
     @overload
     @staticmethod
     def __load_from_store(
         config: configs.Config, file: str, dtype: type
-    ) -> npt.NDArray[np.float64] | None:
-        ...
+    ) -> npt.NDArray[np.float64] | None: ...
 
     @staticmethod
     def __load_from_store(
@@ -1169,9 +1162,11 @@
                 backbone,
                 self.cfg.exp.fold,
                 confid_key,
-                study_data.mcd_softmax_mean.shape[0]
-                if "mcd" in confid_key
-                else study_data.softmax_output.shape[0],
+                (
+                    study_data.mcd_softmax_mean.shape[0]
+                    if "mcd" in confid_key
+                    else study_data.softmax_output.shape[0]
+                ),
             ]
             submit_list += [
                 self.method_dict[confid_key]["metrics"][x] for x in all_metrics
