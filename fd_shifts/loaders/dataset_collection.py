import imghdr
import io
import os
import pickle
from pathlib import Path
from typing import Any, Callable, Literal, Optional, Tuple, TypeVar

import albumentations
import cv2
import numpy as np
import pandas as pd
import torch
import torchvision
from medmnist.info import DEFAULT_ROOT, HOMEPAGE, INFO
from PIL import Image, ImageFile
from robustness.tools.breeds_helpers import make_entity13
from robustness.tools.folder import ImageFolder
from robustness.tools.helpers import get_label_mapping
from torch.utils.data import Dataset
from torchvision import datasets
from torchvision.datasets.utils import check_integrity, download_and_extract_archive
from wilds.datasets.camelyon17_dataset import Camelyon17Dataset
from wilds.datasets.iwildcam_dataset import IWildCamDataset
from wilds.datasets.wilds_dataset import WILDSSubset

from fd_shifts import logger
from fd_shifts.analysis import eval_utils
from fd_shifts.configs import Config, DataConfig
from fd_shifts.data import SVHN
from fd_shifts.loaders import breeds_hierarchies


def get_df(out_dim, data_dir, data_folder):
    # 2020 data
    df_train = pd.read_csv(
        os.path.join(
            data_dir, f"jpeg-melanoma-{data_folder}x{data_folder}", "train.csv"
        )
    )
    df_train = df_train[df_train["tfrecord"] != -1].reset_index(drop=True)
    df_train["filepath"] = df_train["image_name"].apply(
        lambda x: os.path.join(
            data_dir, f"jpeg-melanoma-{data_folder}x{data_folder}/train", f"{x}.jpg"
        )
    )

    df_train["is_ext"] = 0

    # 2018, 2019 data (external data)
    df_train2 = pd.read_csv(
        os.path.join(
            data_dir, f"jpeg-isic2019-{data_folder}x{data_folder}", "train.csv"
        )
    )
    df_train2 = df_train2[df_train2["tfrecord"] >= 0].reset_index(drop=True)
    df_train2["filepath"] = df_train2["image_name"].apply(
        lambda x: os.path.join(
            data_dir, f"jpeg-isic2019-{data_folder}x{data_folder}/train", f"{x}.jpg"
        )
    )

    df_train2["fold"] = df_train2["tfrecord"] % 5
    df_train2["is_ext"] = 1

    # Preprocess Target
    df_train["diagnosis"] = df_train["diagnosis"].apply(
        lambda x: x.replace("seborrheic keratosis", "BKL")
    )
    df_train["diagnosis"] = df_train["diagnosis"].apply(
        lambda x: x.replace("lichenoid keratosis", "BKL")
    )
    df_train["diagnosis"] = df_train["diagnosis"].apply(
        lambda x: x.replace("solar lentigo", "BKL")
    )
    df_train["diagnosis"] = df_train["diagnosis"].apply(
        lambda x: x.replace("lentigo NOS", "BKL")
    )
    df_train["diagnosis"] = df_train["diagnosis"].apply(
        lambda x: x.replace("cafe-au-lait macule", "unknown")
    )
    df_train["diagnosis"] = df_train["diagnosis"].apply(
        lambda x: x.replace("atypical melanocytic proliferation", "unknown")
    )

    if out_dim == 9:
        df_train2["diagnosis"] = df_train2["diagnosis"].apply(
            lambda x: x.replace("NV", "nevus")
        )
        df_train2["diagnosis"] = df_train2["diagnosis"].apply(
            lambda x: x.replace("MEL", "melanoma")
        )
    elif out_dim == 4:
        df_train2["diagnosis"] = df_train2["diagnosis"].apply(
            lambda x: x.replace("NV", "nevus")
        )
        df_train2["diagnosis"] = df_train2["diagnosis"].apply(
            lambda x: x.replace("MEL", "melanoma")
        )
        df_train2["diagnosis"] = df_train2["diagnosis"].apply(
            lambda x: x.replace("DF", "unknown")
        )
        df_train2["diagnosis"] = df_train2["diagnosis"].apply(
            lambda x: x.replace("AK", "unknown")
        )
        df_train2["diagnosis"] = df_train2["diagnosis"].apply(
            lambda x: x.replace("SCC", "unknown")
        )
        df_train2["diagnosis"] = df_train2["diagnosis"].apply(
            lambda x: x.replace("VASC", "unknown")
        )
        df_train2["diagnosis"] = df_train2["diagnosis"].apply(
            lambda x: x.replace("BCC", "unknown")
        )
    else:
        raise NotImplementedError()

    # concat train data
    df_train = pd.concat([df_train, df_train2]).reset_index(drop=True)

    # test data
    df_test = pd.read_csv(
        os.path.join(data_dir, f"jpeg-melanoma-{data_folder}x{data_folder}", "test.csv")
    )
    df_test["filepath"] = df_test["image_name"].apply(
        lambda x: os.path.join(
            data_dir, f"jpeg-melanoma-{data_folder}x{data_folder}/test", f"{x}.jpg"
        )
    )

    meta_features = None
    n_meta_features = 0

    # class mapping
    diagnosis2idx = {
        d: idx for idx, d in enumerate(sorted(df_train.diagnosis.unique()))
    }
    df_train["target"] = df_train["diagnosis"].map(diagnosis2idx)
    mel_idx = diagnosis2idx["melanoma"]

    return df_train, df_test, meta_features, n_meta_features, mel_idx


def get_transforms(image_size):
    transforms_train = albumentations.Compose(
        [
            albumentations.Transpose(p=0.5),
            albumentations.VerticalFlip(p=0.5),
            albumentations.HorizontalFlip(p=0.5),
            albumentations.RandomBrightness(limit=0.2, p=0.75),
            albumentations.RandomContrast(limit=0.2, p=0.75),
            albumentations.OneOf(
                [
                    albumentations.MotionBlur(blur_limit=5),
                    albumentations.MedianBlur(blur_limit=5),
                    albumentations.GaussianBlur(blur_limit=5),
                    albumentations.GaussNoise(var_limit=(5.0, 30.0)),
                ],
                p=0.7,
            ),
            albumentations.OneOf(
                [
                    albumentations.OpticalDistortion(distort_limit=1.0),
                    albumentations.GridDistortion(num_steps=5, distort_limit=1.0),
                    albumentations.ElasticTransform(alpha=3),
                ],
                p=0.7,
            ),
            albumentations.CLAHE(clip_limit=4.0, p=0.7),
            albumentations.HueSaturationValue(
                hue_shift_limit=10, sat_shift_limit=20, val_shift_limit=10, p=0.5
            ),
            albumentations.ShiftScaleRotate(
                shift_limit=0.1, scale_limit=0.1, rotate_limit=15, border_mode=0, p=0.85
            ),
            albumentations.Resize(image_size, image_size),
            albumentations.Cutout(
                max_h_size=int(image_size * 0.375),
                max_w_size=int(image_size * 0.375),
                num_holes=1,
                p=0.7,
            ),
            albumentations.Normalize(),
        ]
    )

    transforms_val = albumentations.Compose(
        [albumentations.Resize(image_size, image_size), albumentations.Normalize()]
    )

    return transforms_train, transforms_val


class Rxrx1Dataset(Dataset):
    """
    Returns 6-Channel image, not rgb but stacked greychannels from fluoresenzemicroscopy
    """

    def __init__(
        self,
        csv: pd.DataFrame,
        train: bool,
        transform: Optional[Callable] = None,
    ):
        self.csv = csv.reset_index(drop=True)
        self.train = train
        self.transform = transform
        self.targets = self.csv.target
        self.imgs = self.csv["filepath"]
        self.samples = self.imgs

    def __len__(self):
        return len(self.targets)

    def __getitem__(self, index):
        row = self.csv.iloc[index]
        filepath = row.stempath
        channels = []
        for channel in range(1, 7, 1):
            start, end = filepath.split("XXX")
            channel_path = start + str(channel) + end
            channels.append(channel_path)
        try:
            blue = cv2.imread(channels[0])[:, :, 0]
            green = cv2.imread(channels[1])[:, :, 0]
            red = cv2.imread(channels[2])[:, :, 0]
            cyan = cv2.imread(channels[3])[:, :, 0]
            magenta = cv2.imread(channels[4])[:, :, 0]
            yellow = cv2.imread(channels[5])[:, :, 0]
        except TypeError:
            logger.error(f"Error loading {filepath}")
            self.csv.drop([index], inplace=True)
            self.csv.reset_index(drop=True, inplace=True)
            return self.__getitem__(index)

        image = np.stack((red, green, blue, cyan, magenta, yellow), axis=2)

        if self.transform is not None:
            image = self.transform(image)
        else:
            image = image.astype(np.float32)
        data = image

        return data, torch.tensor(self.csv.iloc[index].target).long()


class XrayDataset(Dataset):
    def __init__(
        self,
        csv: pd.DataFrame,
        train: bool,
        transform: Optional[Callable] = None,
    ):
        self.csv = csv.reset_index(drop=True)
        self.train = train
        self.transform = transform
        self.targets = self.csv.target.to_list()
        self.imgs = self.csv["filepath"].to_list()
        self.samples = self.imgs

    def __len__(self):
        return len(self.targets)

    def __getitem__(self, index):
        row = self.csv.iloc[index]

        image = cv2.imread(row.filepath)
        if image is None:
            logger.error(f"Error loading {row.filepath}")
            self.csv.drop([index], inplace=True)
            self.csv.reset_index(drop=True, inplace=True)
            return self.__getitem__(index)
        if self.transform is not None:
            image = Image.fromarray(image)
            image = self.transform(image)
        else:
            image = image.astype(np.float32)
        data = image

        return data, torch.tensor(self.csv.iloc[index].target).long()


class Lidc_idriDataset(Dataset):
    def __init__(
        self,
        csv: pd.DataFrame,
        train: bool,
        transform: Optional[Callable] = None,
    ):
        self.csv = csv.reset_index(drop=True)
        self.train = train
        self.transform = transform
        self.targets = self.csv.target.to_list()
        self.imgs = self.csv["filepath"].to_list()
        self.samples = self.imgs

    def __len__(self):
        return len(self.targets)

    def __getitem__(self, index):
        row = self.csv.iloc[index]

        image = cv2.imread(row.filepath)
        if self.transform is not None:
            image = Image.fromarray(image)
            image = self.transform(image)
        else:
            image = image.astype(np.float32)
        data = image

        return data, torch.tensor(self.csv.iloc[index].target).long()


class DermoscopyAllDataset(Dataset):
    def __init__(
        self,
        csv: pd.DataFrame,
        train: bool,
        transform: Optional[Callable] = None,
        oversampeling: int = 0,
    ):
        self.csv = csv.reset_index(drop=True)
        self.train = train
        self.transform = transform
        self.train_df = self.csv
        if self.train:
            # oversample malignant class for ~50/50 ratio
            if oversampeling > 0:
                df_mal = self.train_df[self.train_df.target == 1]
                for _ in range(oversampeling):
                    self.train_df = pd.concat(
                        [
                            self.train_df,
                            df_mal,
                        ]
                    )
            self.csv = self.train_df

        self.targets = self.csv.target

        self.imgs = self.csv["filepath"]
        self.samples = self.imgs

    def __len__(self):
        return len(self.targets)

    def __getitem__(self, index):
        row = self.csv.iloc[index]

        image = cv2.imread(row.filepath)
        image = cv2.cvtColor(image, cv2.COLOR_BGR2RGB)

        if self.transform is not None:
            res = self.transform(image=image)
            image = res["image"].astype(np.float32)
        else:
            image = image.astype(np.float32)

        image = image.transpose(2, 0, 1)

        data = torch.tensor(image).float()

        return data, torch.tensor(self.csv.iloc[index].target).long()


class MedMNIST_mod(Dataset):
    flag = ...

    def __init__(
        self,
        root: str,
        split,
        transform=None,
        target_transform=None,
        download=False,
        as_rgb=False,
    ):
        """dataset
        :param split: 'train', 'val' or 'test', select subset
        :param transform: data transformation
        :param target_transform: target transformation

        """

        self.info = INFO[self.flag]
        if isinstance(root, torch._six.string_classes):
            root = os.path.expanduser(root)
        self.root = root
        # root = os.path.expanduser(root)  # recognize ~ as home directory
        # if root is not None and os.path.exists(root):
        #     self.root = root
        # else:
        #     raise RuntimeError(
        #         "Failed to setup the default `root` directory. "
        #         + "Please specify and create the `root` directory manually."
        #     )

        if download:
            self.download()

        if not os.path.exists(os.path.join(self.root, "{}.npz".format(self.flag))):
            raise RuntimeError(
                "Dataset not found. " + " You can set `download=True` to download it"
            )

        npz_file = np.load(os.path.join(self.root, "{}.npz".format(self.flag)))

        self.split = split
        self.transform = transform
        self.target_transform = target_transform
        self.as_rgb = as_rgb

        self.data, self.targets = self._load_data()

        if self.split == "train":
            self.imgs = npz_file["train_images"]
            self.labels = npz_file["train_labels"]
        elif self.split == "val":
            self.imgs = npz_file["val_images"]
            self.labels = npz_file["val_labels"]
        elif self.split == "test":
            self.imgs = npz_file["test_images"]
            self.labels = npz_file["test_labels"]
        else:
            raise ValueError

    def _load_data(self):
        npz_file = np.load(os.path.join(self.root, "{}.npz".format(self.flag)))
        if self.split == "train":
            self.imgs = npz_file["train_images"]
            self.labels = npz_file["train_labels"]
        elif self.split == "val":
            self.imgs = npz_file["val_images"]
            self.labels = npz_file["val_labels"]
        elif self.split == "test":
            self.imgs = npz_file["test_images"]
            self.labels = npz_file["test_labels"]
        else:
            raise ValueError
        return self.imgs, self.labels

    def __len__(self):
        return self.imgs.shape[0]

    def __repr__(self):
        """Adapted from torchvision.ss"""
        _repr_indent = 4
        head = f"Dataset {self.__class__.__name__} ({self.flag})"
        body = [f"Number of datapoints: {self.__len__()}"]
        body.append(f"Root location: {self.root}")
        body.append(f"Split: {self.split}")
        body.append(f"Task: {self.info['task']}")
        body.append(f"Number of channels: {self.info['n_channels']}")
        body.append(f"Meaning of labels: {self.info['label']}")
        body.append(f"Number of samples: {self.info['n_samples']}")
        body.append(f"Description: {self.info['description']}")
        body.append(f"License: {self.info['license']}")

        lines = [head] + [" " * _repr_indent + line for line in body]
        return "\n".join(lines)

    def download(self):
        try:
            from torchvision.datasets.utils import download_url

            download_url(
                url=self.info["url"],
                root=self.root,
                filename="{}.npz".format(self.flag),
                md5=self.info["MD5"],
            )
        except:
            raise RuntimeError(
                "Something went wrong when downloading! "
                + "Go to the homepage to download manually. "
                + HOMEPAGE
            )


class MedMNIST2D(MedMNIST_mod):
    def __getitem__(self, index):
        """
        return: (without transform/target_transofrm)
            img: PIL.Image
            target: np.array of `L` (L=1 for single-label)
        """
        img, target = self.imgs[index], self.labels[index].astype(int)
        img = Image.fromarray(img)
        # if len(target) == 1:
        #     target = target[
        #         0
        #     ]  # convert from array to value. Might cause errors with some medmnist datasets that are not only multiclass labels
        # if self.as_rgb:
        #    img = img.convert("RGB")

        if self.transform is not None:
            img = self.transform(img)

        if self.target_transform is not None:
            target = self.target_transform(target)
        return img, target

    def save(self, folder, postfix="png", write_csv=True):
        from medmnist.utils import save2d

        save2d(
            imgs=self.imgs,
            labels=self.labels,
            img_folder=os.path.join(folder, self.flag),
            split=self.split,
            postfix=postfix,
            csv_path=os.path.join(folder, f"{self.flag}.csv") if write_csv else None,
        )

    def montage(self, length=20, replace=False, save_folder=None):
        from medmnist.utils import montage2d

        n_sel = length * length
        sel = np.random.choice(self.__len__(), size=n_sel, replace=replace)

        montage_img = montage2d(
            imgs=self.imgs, n_channels=self.info["n_channels"], sel=sel
        )

        if save_folder is not None:
            if not os.path.exists(save_folder):
                os.makedirs(save_folder)
            montage_img.save(
                os.path.join(save_folder, f"{self.flag}_{self.split}_montage.jpg")
            )

        return montage_img


class PathMNIST(MedMNIST2D):
    flag = "pathmnist"


class OCTMNIST(MedMNIST2D):
    flag = "octmnist"


class PneumoniaMNIST(MedMNIST2D):
    flag = "pneumoniamnist"


class ChestMNIST(MedMNIST2D):
    flag = "chestmnist"


class DermaMNIST(MedMNIST2D):
    flag = "dermamnist"


class RetinaMNIST(MedMNIST2D):
    flag = "retinamnist"


class BreastMNIST(MedMNIST2D):
    flag = "breastmnist"


class BloodMNIST(MedMNIST2D):
    flag = "bloodmnist"


class TissueMNIST(MedMNIST2D):
    flag = "tissuemnist"


class OrganAMNIST(MedMNIST2D):
    flag = "organamnist"


class SuperCIFAR100(datasets.VisionDataset):
    """Super`CIFAR10 <https://www.cs.toronto.edu/~kriz/cifar.html>`_ Dataset.

    This holds out subclasses

    Args:
        root (string): Root directory of dataset where directory
            ``cifar-10-batches-py`` exists or will be saved to if download is set to True.
        train (bool, optional): If True, creates dataset from training set, otherwise
            creates from test set.
        transform (Callable, optional): A function/transform that takes in an PIL image
            and returns a transformed version. E.g, ``transforms.RandomCrop``
        target_transform (Callable, optional): A function/transform that takes in the
            target and transforms it.
        download (bool, optional): If true, downloads the dataset from the internet and
            puts it in root directory. If dataset is already downloaded, it is not
            downloaded again.

    """

    base_folder = "cifar-100-python"
    url = "https://www.cs.toronto.edu/~kriz/cifar-100-python.tar.gz"
    filename = "cifar-100-python.tar.gz"
    tgz_md5 = "eb9058c3a382ffc7106e4002c42a8d85"
    train_list = [
        ["train", "16019d7e3df5f24257cddd939b257f8d"],
    ]

    test_list = [
        ["test", "f0ef6b0ae62326f3e7ffdfab6717acfc"],
        ["train", "16019d7e3df5f24257cddd939b257f8d"],
    ]
    meta = {
        "filename": "meta",
        "key": "fine_label_names",
        "md5": "7973b15100ade9c7d40fb424638fde48",
    }

    def __init__(
        self,
        root: str,
        train: bool = True,
        transform: Optional[Callable] = None,
        target_transform: Optional[Callable] = None,
        download: bool = False,
        kwargs: Optional[Callable] = None,
    ) -> None:
        super(SuperCIFAR100, self).__init__(
            root, transform=transform, target_transform=target_transform
        )

        self.train = train  # training set or test set

        if download:
            self.download()

        if not self._check_integrity():
            raise RuntimeError(
                "Dataset not found or corrupted."
                + " You can use download=True to download it"
            )

        if self.train:
            downloaded_list = self.train_list
        else:
            downloaded_list = self.test_list

        self.data: Any = []
        self.coarse_targets = []
        self.fine_targets = []

        # now load the picked numpy arrays
        for file_name, checksum in downloaded_list:
            file_path = os.path.join(self.root, self.base_folder, file_name)
            with open(file_path, "rb") as f:
                entry = pickle.load(f, encoding="latin1")
                self.data.append(entry["data"])
                if "labels" in entry:
                    self.targets.extend(entry["labels"])
                else:
                    self.coarse_targets.extend(entry["coarse_labels"])
                    self.fine_targets.extend(entry["fine_labels"])

        self.data = np.vstack(self.data).reshape(-1, 3, 32, 32)
        self.data = self.data.transpose((0, 2, 3, 1))  # convert to HWC

        self._load_meta()

        holdout_fine_classes = [
            "seal",
            "flatfish",
            "tulip",
            "bowl",
            "pear",
            "lamp",
            "couch",
            "beetle",
            "lion",
            "skyscraper",
            "sea",
            "cattle",
            "raccoon",
            "lobster",
            "girl",
            "lizard",
            "hamster",
            "oak_tree",
            "motorcycle",
            "tractor",
        ]

        holdout_fine_idx = [self.class_to_idx[cl] for cl in holdout_fine_classes]
        train_data_ix = [
            ix
            for ix, (fine_label, coarse_label) in enumerate(
                zip(self.fine_targets, self.coarse_targets)
            )
            if (fine_label not in holdout_fine_idx and coarse_label != 19)
        ]
        holdout_data_ix = [
            ix
            for ix, (fine_label, coarse_label) in enumerate(
                zip(self.fine_targets, self.coarse_targets)
            )
            if (fine_label in holdout_fine_idx and coarse_label != 19)
        ]

        if self.train:
            self.targets = list(np.array(self.coarse_targets)[train_data_ix])
            self.data = self.data[train_data_ix]
        else:
            self.targets = list(np.array(self.coarse_targets)[holdout_data_ix])
            self.data = self.data[holdout_data_ix]

        num_classes = len(np.unique(self.targets))
        logger.info(
            "SuperCIFAR check num_classes in data {}. Training {}".format(
                num_classes, self.train
            )
        )
        self.classes = self.coarse_classes

    def _load_meta(self) -> None:
        path = os.path.join(self.root, self.base_folder, self.meta["filename"])
        if not check_integrity(path, self.meta["md5"]):
            raise RuntimeError(
                "Dataset metadata file not found or corrupted."
                + " You can use download=True to download it"
            )
        with open(path, "rb") as infile:
            data = pickle.load(infile, encoding="latin1")
            self.classes = data[self.meta["key"]]
            self.coarse_classes = data["coarse_label_names"]
        self.class_to_idx = {_class: i for i, _class in enumerate(self.classes)}

    def __getitem__(self, index: int) -> Tuple[Any, Any]:
        """
        Args:
            index (int): Index

        Returns:
            tuple: (image, target) where target is index of the target class.
        """
        img, target = self.data[index], self.targets[index]

        # doing this so that it is consistent with all other datasets
        # to return a PIL Image
        img = Image.fromarray(img)

        if self.transform is not None:
            img = self.transform(img)

        if self.target_transform is not None:
            target = self.target_transform(target)

        return img, target

    def __len__(self) -> int:
        return len(self.data)

    def _check_integrity(self) -> bool:
        root = self.root
        for fentry in self.train_list + self.test_list:
            filename, md5 = fentry[0], fentry[1]
            fpath = os.path.join(root, self.base_folder, filename)
            if not check_integrity(fpath, md5):
                return False
        return True

    def download(self) -> None:
        if self._check_integrity():
            logger.info("Files already downloaded and verified")
            return
        download_and_extract_archive(
            self.url, self.root, filename=self.filename, md5=self.tgz_md5
        )

    def extra_repr(self) -> str:
        return "Split: {}".format("Train" if self.train is True else "Test")


class CorruptCIFAR(datasets.VisionDataset):
    """Corrupt`CIFAR10 <https://www.cs.toronto.edu/~kriz/cifar.html>`_ Dataset.

    This adds corruptions

    Args:
        root (string): Root directory of dataset where directory
            ``cifar-10-batches-py`` exists or will be saved to if download is set to True.
        train (bool, optional): If True, creates dataset from training set, otherwise
            creates from test set.
        transform (Callable, optional): A function/transform that takes in an PIL image
            and returns a transformed version. E.g, ``transforms.RandomCrop``
        target_transform (Callable, optional): A function/transform that takes in the
            target and transforms it.
        download (bool, optional): If true, downloads the dataset from the internet and
            puts it in root directory. If dataset is already downloaded, it is not
            downloaded again.

    """

    def __init__(
        self,
        root: str,
        train: bool,
        download: bool,
        transform: Optional[Callable] = None,
        target_transform: Optional[Callable] = None,
        subsample: int = 1,
        kwargs: Optional[Callable] = None,
    ) -> None:
        super(CorruptCIFAR, self).__init__(
            root, transform=transform, target_transform=target_transform
        )

        self.train = False
        base_folder = "CIFAR-C"

        corruptions = [
            "brightness",
            "contrast",
            "defocus_blur",
            "elastic_transform",
            "fog",
            "frost",
            "gaussian_noise",
            "glass_blur",
            "impulse_noise",
            "jpeg_compression",
            "motion_blur",
            "pixelate",
            "shot_noise",
            "snow",
            "zoom_blur",
        ]

        self.data = []
        self.targets = []

        # now load the picked numpy arrays
        labels = list(np.load(os.path.join(root, base_folder, "labels.npy")))
        for corr in corruptions:
            file_path = os.path.join(root, base_folder, "{}.npy".format(corr))
            self.data.append(np.load(file_path))
            self.targets.extend(labels)

        self.data = np.vstack(self.data)
        self.targets = np.array(self.targets)

        if subsample > 1:
            self.data, self.targets = self.subsample(self.data, self.targets, subsample)
        self.classes = eval_utils.cifar100_classes

    @staticmethod
    def subsample_idx(data, targets, subsample):
        n_classes = len(np.unique(targets))
        n_cor_kinds = 15
        n_cor_levels = 5
        n_samples_per_cor = len(targets) // n_cor_kinds // n_cor_levels
        n_samples_per_class_per_cor = n_samples_per_cor // n_classes

        single_targets = targets[:n_samples_per_cor]

        sort_idx = np.argsort(single_targets, kind="stable")
        single_idx = np.sort(
            np.concatenate(
                [
                    i * n_samples_per_class_per_cor
                    + np.arange(n_samples_per_class_per_cor // subsample)
                    for i in range(n_classes)
                ]
            )
        )
        idx = np.concatenate(
            [
                cor_kind_idx * n_samples_per_cor * n_cor_levels
                + cor_level_idx * n_samples_per_cor
                + single_idx
                for cor_kind_idx in range(n_cor_kinds)
                for cor_level_idx in range(n_cor_levels)
            ]
        )
        return idx

    @staticmethod
    def subsample(data, targets, subsample):
        idx = CorruptCIFAR.subsample_idx(data, targets, subsample)
        return data[idx, :], targets[idx]

    def __getitem__(self, index: int) -> Tuple[Any, Any]:
        """
        Args:
            index (int): Index

        Returns:
            tuple: (image, target) where target is index of the target class.
        """
        img, target = self.data[index], self.targets[index]

        # doing this so that it is consistent with all other datasets
        # to return a PIL Image
        img = Image.fromarray(img)

        if self.transform is not None:
            img = self.transform(img)

        if self.target_transform is not None:
            target = self.target_transform(target)

        return img, target

    def __len__(self) -> int:
        return len(self.data)

    def extra_repr(self) -> str:
        return "Split: {}".format("Train" if self.train is True else "Test")


class ImageNet(datasets.ImageNet):
    def __init__(self, root, train, download, transform, kwargs):
        download = None
        super().__init__(root=root, train=train, download=download, transform=transform)

    def __getitem__(self, index):
        path, target = self.samples[index]
        sample = self.loader(path)
        if self.transform is not None:
            sample = self.transform(image=sample)["image"]
        if self.target_transform is not None:
            target = self.target_transform(target)

        return sample, target


class BREEDImageNet(ImageFolder):
    def __init__(self, root, split, download, transform, kwargs):
        target_transform = None
        infor_dir_path = os.path.abspath(os.path.dirname(breeds_hierarchies.__file__))
        ret = make_entity13(infor_dir_path, split="rand")
        superclasses, subclass_split, label_map = ret
        train_subclasses, test_subclasses = subclass_split
        base_path = "ILSVRC/Data/CLS-LOC"
        root = os.path.join(root, base_path, "train")

        if split == "train" or split == "id_test":
            custom_grouping = train_subclasses
        else:
            custom_grouping = test_subclasses

        label_mapping = get_label_mapping("custom_imagenet", custom_grouping)

        super().__init__(
            root,
            loader=None,
            transform=transform,
            target_transform=target_transform,
            label_mapping=label_mapping,
        )

        if split == "train" or split == "id_test":
            rng = np.random.default_rng(12345)
            self.sampels = rng.shuffle(self.samples)
            if split == "train":
                self.samples = self.samples[10000:]
            elif split == "id_test":
                self.samples = self.samples[:10000]

        self.imgs = self.samples
        self.classes = [
            "garment",
            "bird",
            "reptile",
            "arthropod",
            "mammal",
            "accessory",
            "craft",
            "equipment",
            "furniture",
            "instrument",
            "man-made structure",
            "wheeled vehicle",
            "produce",
        ]

    def __getitem__(self, index):
        """
        Args:
            index (int): Index
        Returns:
            tuple: (sample, target) where target is class_index of the target class.
        """
        path, target = self.samples[index]
        with open(path, "rb") as f:
            sample = Image.open(f).convert("RGB")

        if self.transform is not None:
            sample = self.transform(sample)
        if self.target_transform is not None:
            target = self.target_transform(target)

        return sample, target


class WILDSAnimals(IWildCamDataset):
    def __init__(self, root, train, download, transform):
        super().__init__(
            version=None, root_dir=root, download=True, split_scheme="official"
        )

        logger.debug("CHECK ROOT !!! {}", root)
        if isinstance(root, str):
            root = Path(root)
        categories = {
            r[1]: r[2]
            for r in pd.read_csv(root / "iwildcam_v2.0" / "categories.csv")[
                ["y", "name"]
            ].to_records()
        }
        self.classes = [categories[i] for i in range(self.n_classes)]

    def get_subset(self, split, frac=1.0, transform=None):
        """
        Args:
            - split (str): Split identifier, e.g., 'train', 'val', 'test'.
                           Must be in self.split_dict.
            - frac (float): What fraction of the split to randomly sample.
                            Used for fast development on a small dataset.
            - transform (function): Any data transformations to be applied to the input x.
        Output:
            - subset (WILDSSubset): A (potentially subsampled) subset of the WILDSDataset.
        """

        if split not in self.split_dict:
            raise ValueError(f"Split {split} not found in dataset's split_dict.")
        split_mask = self.split_array == self.split_dict[split]
        split_idx = np.where(split_mask)[0]
        if frac < 1.0:
            num_to_retain = int(np.round(float(len(split_idx)) * frac))
            split_idx = np.sort(np.random.permutation(split_idx)[:num_to_retain])
        subset = myWILDSSubset(self, split_idx, transform)
        return subset


class myWILDSSubset(WILDSSubset):
    def __init__(self, dataset, indices, transform):
        super().__init__(dataset, indices, transform)
        if hasattr(dataset, "classes"):
            self.classes = dataset.classes

    def __getitem__(self, idx):
        x, y, metadata = self.dataset[self.indices[idx]]
        if self.transform is not None:
            x = self.transform(x)
        return x, y


class WILDSCamelyon(Camelyon17Dataset):
    def __init__(self, root, train, download, transform):
        super().__init__(
            version=None, root_dir=root, download=True, split_scheme="official"
        )

    def get_subset(self, split, frac=1.0, transform=None):
        """
        Args:
            - split (str): Split identifier, e.g., 'train', 'val', 'test'.
                           Must be in self.split_dict.
            - frac (float): What fraction of the split to randomly sample.
                            Used for fast development on a small dataset.
            - transform (function): Any data transformations to be applied to the input x.
        Output:
            - subset (WILDSSubset): A (potentially subsampled) subset of the WILDSDataset.
        """
        if split not in self.split_dict:
            raise ValueError(f"Split {split} not found in dataset's split_dict.")
        split_mask = self.split_array == self.split_dict[split]
        split_idx = np.where(split_mask)[0]
        if (
            split == "id_val"
        ):  # shuffle iid set for chamelyon to be able to split into val and test set.
            rng = np.random.default_rng(12345)
            split_idx = rng.permutation(split_idx)
        if frac < 1.0:
            num_to_retain = int(np.round(float(len(split_idx)) * frac))
            split_idx = np.sort(np.random.permutation(split_idx)[:num_to_retain])
        subset = myWILDSSubset(self, split_idx, transform)
        return subset


class WILDSAnimalsOpenSet(IWildCamDataset):
    def __init__(
        self, root, train, download, transform, out_classes: list[int] = [0, 1, 2, 3]
    ):
        super().__init__(
            version=None, root_dir=root, download=True, split_scheme="official"
        )
        self.out_classes = out_classes

        logger.debug("CHECK ROOT !!! {}", root)

    def get_subset(self, split, frac=1.0, transform=None):
        """
        Args:
            - split (str): Split identifier, e.g., 'train', 'val', 'test'.
                           Must be in self.split_dict.
            - frac (float): What fraction of the split to randomly sample.
                            Used for fast development on a small dataset.
            - transform (function): Any data transformations to be applied to the input x.
        Output:
            - subset (WILDSSubset): A (potentially subsampled) subset of the WILDSDataset.
        """

        if split not in self.split_dict:
            raise ValueError(f"Split {split} not found in dataset's split_dict.")
        split_mask = self.split_array == self.split_dict[split]
        if split == "train":
            class_mask = ~np.isin(self.y_array, self.out_classes)
            split_idx = np.where(split_mask & class_mask)[0]
        else:
            split_idx = np.where(split_mask)[0]
        if frac < 1.0:
            num_to_retain = int(np.round(float(len(split_idx)) * frac))
            split_idx = np.sort(np.random.permutation(split_idx)[:num_to_retain])
        subset = myWILDSSubset(self, split_idx, transform)
        return subset


_dataset_factory: dict[str, type] = {
    "svhn": SVHN,
    "svhn_384": SVHN,
    "svhn_openset": SVHN,
    "svhn_openset_384": SVHN,
    "tinyimagenet_384": datasets.ImageFolder,
    "tinyimagenet_resize": datasets.ImageFolder,
    "emnist_byclass": datasets.EMNIST,
    "emnist_bymerge": datasets.EMNIST,
    "emnist_balanced": datasets.EMNIST,
    "emnist_letters": datasets.EMNIST,
    "emnist_digits": datasets.EMNIST,
    "emnist_mnist": datasets.EMNIST,
    "med_mnist_path": PathMNIST,
    "med_mnist_oct": OCTMNIST,
    "med_mnist_pneu": PneumoniaMNIST,
    "med_mnist_chest": ChestMNIST,
    "med_mnist_derma": DermaMNIST,
    "med_mnist_retina": RetinaMNIST,
    "med_mnist_breast": BreastMNIST,
    "med_mnist_blood": BloodMNIST,
    "med_mnist_tissue": TissueMNIST,
    "med_mnist_organ_a": OrganAMNIST,
    "xray_chestall": XrayDataset,
    "xray_chestallnih14": XrayDataset,
    "xray_chestallchexpert": XrayDataset,
    "xray_chestallmimic": XrayDataset,
    "xray_chestallbutnih14": XrayDataset,
    "xray_chestallbutchexpert": XrayDataset,
    "xray_chestallbutmimic": XrayDataset,
    "xray_chestallcorrletter": XrayDataset,
    "xray_chestallcorrbrlow": XrayDataset,
    "xray_chestallcorrbrlowlow": XrayDataset,
    "xray_chestallcorrbrhigh": XrayDataset,
    "xray_chestallcorrbrhighhigh": XrayDataset,
    "xray_chestallcorrmotblrhigh": XrayDataset,
    "xray_chestallcorrmotblrhighhigh": XrayDataset,
    "xray_chestallcorrgaunoilow": XrayDataset,
    "xray_chestallcorrgaunoilowlow": XrayDataset,
    "xray_chestallcorrelastichigh": XrayDataset,
    "xray_chestallcorrelastichighhigh": XrayDataset,
    "rxrx1all": Rxrx1Dataset,
    "rxrx1all_buthepg2": Rxrx1Dataset,
    "rxrx1all_buthuvec": Rxrx1Dataset,
    "rxrx1all_butu2os": Rxrx1Dataset,
    "rxrx1all_butrpe": Rxrx1Dataset,
    "rxrx1all_onlyhepg2": Rxrx1Dataset,
    "rxrx1all_onlyhuvec": Rxrx1Dataset,
    "rxrx1all_onlyu2os": Rxrx1Dataset,
    "rxrx1all_onlyrpe": Rxrx1Dataset,
    "rxrx1all_large_set1": Rxrx1Dataset,
    "rxrx1all_large_set2": Rxrx1Dataset,
    "rxrx1all_large_set3": Rxrx1Dataset,
    "rxrx1all_large_set4": Rxrx1Dataset,
    "rxrx1all_large_set5": Rxrx1Dataset,
    "rxrx1all_small_set1": Rxrx1Dataset,
    "rxrx1all_small_set2": Rxrx1Dataset,
    "rxrx1all_small_set3": Rxrx1Dataset,
    "rxrx1all_small_set4": Rxrx1Dataset,
    "rxrx1all_small_set5": Rxrx1Dataset,
    "rxrx1allcorrbrlow": Rxrx1Dataset,
    "rxrx1allcorrbrlowlow": Rxrx1Dataset,
    "rxrx1allcorrbrhigh": Rxrx1Dataset,
    "rxrx1allcorrbrhighhigh": Rxrx1Dataset,
    "rxrx1allcorrmotblrhigh": Rxrx1Dataset,
    "rxrx1allcorrmotblrhighhigh": Rxrx1Dataset,
    "rxrx1allcorrgaunoilow": Rxrx1Dataset,
    "rxrx1allcorrgaunoilowlow": Rxrx1Dataset,
    "rxrx1allcorrelastichigh": Rxrx1Dataset,
    "rxrx1allcorrelastichighhigh": Rxrx1Dataset,
    "lidc_idriall": Lidc_idriDataset,
    "lidc_idriallcorrbrlow": Lidc_idriDataset,
    "lidc_idriallcorrbrlowlow": Lidc_idriDataset,
    "lidc_idriallcorrbrhigh": Lidc_idriDataset,
    "lidc_idriallcorrbrhighhigh": Lidc_idriDataset,
    "lidc_idriallcorrmotblrhigh": Lidc_idriDataset,
    "lidc_idriallcorrmotblrhighhigh": Lidc_idriDataset,
    "lidc_idriallcorrgaunoilow": Lidc_idriDataset,
    "lidc_idriallcorrgaunoilowlow": Lidc_idriDataset,
    "lidc_idriallcorrelastichigh": Lidc_idriDataset,
    "lidc_idriallcorrelastichighhigh": Lidc_idriDataset,
    "lidc_idriall_calcification_iid": Lidc_idriDataset,
    "lidc_idriall_calcification_ood": Lidc_idriDataset,
    "lidc_idriall_spiculation_iid": Lidc_idriDataset,
    "lidc_idriall_spiculation_ood": Lidc_idriDataset,
    "lidc_idriall_texture_iid": Lidc_idriDataset,
    "lidc_idriall_texture_ood": Lidc_idriDataset,
    "dermoscopyall": DermoscopyAllDataset,
    "dermoscopyalld7p": DermoscopyAllDataset,
    "dermoscopyallph2": DermoscopyAllDataset,
    "dermoscopyallbarcelona": DermoscopyAllDataset,
    "dermoscopyallqueensland": DermoscopyAllDataset,
    "dermoscopyallvienna": DermoscopyAllDataset,
    "dermoscopyallmskcc": DermoscopyAllDataset,
    "dermoscopyallpascal": DermoscopyAllDataset,
    "dermoscopyallbutd7p": DermoscopyAllDataset,
    "dermoscopyallbutph2": DermoscopyAllDataset,
    "dermoscopyallbutbarcelona": DermoscopyAllDataset,
    "dermoscopyallbutqueensland": DermoscopyAllDataset,
    "dermoscopyallbutvienna": DermoscopyAllDataset,
    "dermoscopyallbutmskcc": DermoscopyAllDataset,
    "dermoscopyallbutpascal": DermoscopyAllDataset,
    "dermoscopyallcorrbrlow": DermoscopyAllDataset,
    "dermoscopyallcorrbrlowlow": DermoscopyAllDataset,
    "dermoscopyallcorrbrhigh": DermoscopyAllDataset,
    "dermoscopyallcorrbrhighhigh": DermoscopyAllDataset,
    "dermoscopyallcorrmotblrhigh": DermoscopyAllDataset,
    "dermoscopyallcorrmotblrhighhigh": DermoscopyAllDataset,
    "dermoscopyallcorrgaunoilow": DermoscopyAllDataset,
    "dermoscopyallcorrgaunoilowlow": DermoscopyAllDataset,
    "dermoscopyallcorrgaunoihigh": DermoscopyAllDataset,
    "dermoscopyallcorrgaunoihighhigh": DermoscopyAllDataset,
    "dermoscopyallcorrelastichigh": DermoscopyAllDataset,
    "dermoscopyallcorrelastichighhigh": DermoscopyAllDataset,
    "dermoscopy_isic_2020": DermoscopyAllDataset,
    "dermoscopyallham10000multi": DermoscopyAllDataset,
    "dermoscopyallham10000subbig": DermoscopyAllDataset,
    "dermoscopyallham10000subsmall": DermoscopyAllDataset,
    "mnist": datasets.MNIST,
    "cifar10": datasets.CIFAR10,
    "cifar100": datasets.CIFAR100,
    "cifar10_384": datasets.CIFAR10,
    "cifar100_384": datasets.CIFAR100,
    "super_cifar100": SuperCIFAR100,
    "super_cifar100_384": SuperCIFAR100,
    "corrupt_cifar100": CorruptCIFAR,
    "corrupt_cifar100_384": CorruptCIFAR,
    "corrupt_cifar10": CorruptCIFAR,
    "corrupt_cifar10_384": CorruptCIFAR,
    "breeds": BREEDImageNet,
    "breeds_ood_test": BREEDImageNet,
    "breeds_384": BREEDImageNet,
    "breeds_ood_test_384": BREEDImageNet,
    "wilds_animals": WILDSAnimals,
    "wilds_animals_ood_test": WILDSAnimals,
    "wilds_animals_384": WILDSAnimals,
    "wilds_animals_ood_test_384": WILDSAnimals,
    "wilds_animals_openset": WILDSAnimalsOpenSet,
    "wilds_animals_openset_384": WILDSAnimalsOpenSet,
    "wilds_camelyon": WILDSCamelyon,
    "wilds_camelyon_384": WILDSCamelyon,
    "wilds_camelyon_ood_test": WILDSCamelyon,
    "wilds_camelyon_ood_test_384": WILDSCamelyon,
}


def dataset_exists(name: str) -> bool:
    """Check if dataset with name is registered

    Args:
        name (str): name of the dataset

    Returns:
        True if it exists
    """
    return name in _dataset_factory


def register_dataset(name: str, dataset: type) -> None:
    """Register a new dataset

    Args:
        name (str): name to register under
        dataset (type): dataset class to register
    """
    _dataset_factory[name] = dataset


def get_dataset(
    name: str,
    root: str,
    train: bool,
    download: bool,
    transform: Callable,
    target_transform: Callable | None,
    kwargs: dict[str, Any],
<<<<<<< HEAD
    config: DataConfig | None = None,
=======
    subsample_corruptions: int = 1,
>>>>>>> 93d8f56d
) -> Any:
    """Return a new instance of a dataset

    Args:
        name (str): name of the dataset
        root (str): where it is stored on disk
        train (bool): whether to load the train split
        download (bool): whether to attempt to download if it is not in root
        transform (Callable): transforms to apply to loaded data
        target_transform (Callable): transforms to apply to loaded targets
        kwargs (dict[str, Any]): other kwargs to pass on

    Returns:
        dataset instance
    """
    pass_kwargs = {
        "root": root,
        "train": train,
        "download": download,
        "transform": transform,
    }
    if name.startswith("corrupt_cifar"):
        pass_kwargs = {
            "root": root,
            "train": train,
            "download": download,
            "transform": transform,
<<<<<<< HEAD
            "subsample": config.subsample_corruptions if config else 1,
=======
            "subsample": subsample_corruptions,
>>>>>>> 93d8f56d
        }
    if name.startswith("svhn"):
        pass_kwargs = {
            "root": root,
            "split": "openset" if "openset" in name else "all",
            "train": train,
            "download": download,
            "transform": transform,
        }
    if name.startswith("med_mnist"):
        pass_kwargs = {
            "root": root,
            "split": "train" if train else "test",
            "download": download,
            "transform": transform,
            "target_transform": target_transform,
        }
    if "oct" in name:
        pass_kwargs = {
            "root": root,
            "split": "train" if train else "val",  # test set very small. Workaround
            "download": download,
            "transform": transform,
        }
    if "openset" in name:
        pass_kwargs["out_classes"] = kwargs["out_classes"]
    if name == "tinyimagenet" or name == "tinyimagenet_384":
        pass_kwargs = {"root": os.path.join(root, "test"), "transform": transform}
    if name == "tinyimagenet_resize":
        pass_kwargs = {"root": root, "transform": transform}

    elif "breeds" in name:
        if name == "breeds":
            split = "train" if train else "id_test"
        elif name == "breeds_ood_test":
            split = "ood_test"
        elif name == "breeds_384":
            split = "train" if train else "id_test"
        elif name == "breeds_ood_test_384":
            split = "ood_test"
        logger.debug("CHECK SPLIT {} {}", name, split)
        pass_kwargs = {
            "root": root,
            "split": split,
            "download": download,
            "transform": transform,
            "kwargs": kwargs,
        }

    if "wilds" in name:
        if name == "wilds_animals":
            split = "train" if train else "id_test"
        elif name == "wilds_animals_ood_test":
            split = "test"
        elif name == "wilds_animals_384":
            split = "train" if train else "id_test"
        elif name == "wilds_animals_ood_test_384":
            split = "test"
        elif name == "wilds_animals_openset":
            split = "train" if train else "id_test"
        elif name == "wilds_animals_openset_384":
            split = "train" if train else "id_test"
        elif name == "wilds_camelyon":
            split = "train" if train else "id_val"  # currently for chamelyon
        elif name == "wilds_camelyon_ood_test":
            split = "test"
        elif name == "wilds_camelyon_384":
            split = "train" if train else "id_val"  # currently for chamelyon
        elif name == "wilds_camelyon_ood_test_384":
            split = "test"
        return _dataset_factory[name](**pass_kwargs).get_subset(
            split, frac=1.0, transform=transform
        )
    if "emnist" in name:
        if name == "emnist_byclass":
            split = "byclass"
        elif name == "emnist_bymerge":
            split = "bymerge"
        elif name == "emnist_balanced":
            split = "balanced"
        elif name == "emnist_letters":
            split = "letters"
        elif name == "emnist_digits":
            split = "digits"
        elif name == "emnist_mnist":
            split = "mnist"
        dataset = _dataset_factory[name](split=split, **pass_kwargs)
        return dataset

    elif "dermoscopyall" in name:
        oversampeling = 0
        binary = "binaryclass"
        if name == "dermoscopyall" or "corr" in name:
            dataset_name = "all"
        else:
            _, dataset_name = name.split("dermoscopyall")
        if dataset_name in ["d7p", "ph2"]:
            dataset = dataset_name
        else:
            dataset = "isic_2020"

        if train:
            mode = "train"
        else:
            mode = "test"
        if dataset_name in ["d7p", "ph2", "pascal"]:
            mode = "test"
        if "multi" in name:
            dataset = "ham10000"
            dataset_name = "ham10000"
            binary = "multiclass"
        if name == "dermoscopyallham10000subbig":
            dataset = "ham10000"
            dataset_name = "ham10000"
            binary = "subbig"
        if name == "dermoscopyallham10000subsmall":
            dataset = "ham10000"
            dataset_name = "ham10000"
            binary = "subsmall"
            mode = "test"

        dataroot = os.environ["DATASET_ROOT_DIR"]
        csv_file = f"{dataroot}/{dataset}/{dataset_name}_{binary}_{mode}.csv"
        df_train = pd.read_csv(csv_file)

        for i in range(len(df_train)):
            start, end = df_train["filepath"].iloc[i].split(".")
            atti = df_train["attribution"].iloc[i]
            if atti in ["ham10000", "d7p", "ph2"]:
                dataset = atti
            else:
                dataset = "isic_2020"
            datafolder = "/" + dataset
            data_dir = os.path.join(dataroot + datafolder)

            # create new path for corrupted images
            if "corr" in name:
                _, cor = name.split("dermoscopyallcorr")
                cor = "_" + cor
            else:
                cor = ""
            df_train.iloc[i, df_train.columns.get_loc("filepath")] = (
                data_dir + "/" + start + "_512" + cor + "." + end
            )

        transforms_train, transforms_val = get_transforms(512)
        if train:
            transforms = transforms_train
        else:
            transforms = transforms_val
        if oversampeling is None:
            oversampeling = 0
        ## for the small ph2 set use train set also for testing. otherwise only 40 images

        pass_kwargs = {
            "csv": df_train,
            "train": train,
            "transform": transforms,
            "oversampeling": oversampeling,
        }
        return _dataset_factory[name](**pass_kwargs)

    elif "xray_chest" in name:
        binary = "multiclass"
        _, dataset_name = name.split("xray_chestall")

        if "but" in name:
            _, dataset = dataset_name.split("but")
        else:
            dataset = dataset_name
        if train:
            mode = "train"
        else:
            mode = "test"

        if name == "xray_chestall" or "corr" in name:
            dataset = "mimic"
            dataset_name = "all"
        dataroot = os.environ["DATASET_ROOT_DIR"]
        csv_file = f"{dataroot}/{dataset}/{dataset_name}_{binary}_{mode}.csv"
        if "corr" in name:
            _, cor = name.split("xray_chestallcorr")
            cor = "_" + cor
        else:
            cor = ""
        df = pd.read_csv(csv_file)
        df["filepath"] = (
            str(Path(dataroot))
            + "/"
            + df.attribution.str.strip("/")
            + "/"
            + df.filepath.str.strip("/")
        )
        split = df.filepath.str.rsplit(".", expand=True, n=1)
        df["filepath"] = split[0] + "_256" + cor + "." + split[1]

        pass_kwargs = {"csv": df, "train": train, "transform": transform}
        return _dataset_factory[name](**pass_kwargs)

    elif "rxrx1" in name:
        dataroot = os.environ["DATASET_ROOT_DIR"]
        dataset = "rxrx1"
        if train:
            mode = "train"
        else:
            mode = "test"
        if name == "rxrx1all" or "corr" in name:
            if train:
                mode = "train"
            else:
                mode = "test"

            csv_file = f"{dataroot}/{dataset}/{dataset}_multiclass_all_{mode}.csv"
            df = pd.read_csv(csv_file)

        if "but" in name:
            _, cell = name.split("but")
            if train:
                mode = "train"
            else:
                mode = "test"
            df = pd.read_csv(
                f"{dataroot}/{dataset}/{dataset}_multiclass_but_{cell}_{mode}.csv"
            )
        elif "only" in name:
            _, cell = name.split("only")

            mode = "test"
            df = pd.read_csv(
                f"{dataroot}/{dataset}/{dataset}_multiclass_only_{cell}_{mode}.csv"
            )
        elif "set" in name:
            _, set_id = name.split("set")
            if "large" in name:
                largeOrSmall = "large"
            elif "small" in name:
                largeOrSmall = "small"
                mode = "test"

            df = pd.read_csv(
                f"{dataroot}/{dataset}/{dataset}_multiclass_{largeOrSmall}_set{set_id}_{mode}.csv"
            )
        df["filepath"] = dataroot + "/" + dataset + "/" + df["filepath"]
        datafolder = "/" + dataset
        data_dir = os.path.join(dataroot + datafolder)

        for i in range(len(df)):
            img_sub_path = df["stempath"].iloc[i]
            img_path = data_dir + "/" + img_sub_path
            start, _ = img_path.split(".png")
            end = "png"
            if "corr" in name:
                _, cor = name.split("rxrx1allcorr")
                cor = "_" + cor
            else:
                cor = ""
            df.iloc[i, df.columns.get_loc("stempath")] = start + cor + "." + end

        # if name == "rxrx1all_3cell":
        #     df = df[df["cell_type"] != "U2OS"]
        # elif name == "rxrx1all_1cell":
        #     df = df[df["cell_type"] == "U2OS"]
        # elif name == "rxrx1all_40s":
        #     df = df[
        #         ~(
        #             (df["experiment"] == "HEPG2-08")
        #             | (df["experiment"] == "HEPG2-09")
        #             | (df["experiment"] == "HEPG2-11")
        #             | (df["experiment"] == "HEPG2-07")
        #             | (df["experiment"] == "HUVEC-18")
        #             | (df["experiment"] == "HUVEC-19")
        #             | (df["experiment"] == "HUVEC-20")
        #             | (df["experiment"] == "RPE-08")
        #             | (df["experiment"] == "RPE-09")
        #             | (df["experiment"] == "U2OS-01")
        #             | (df["experiment"] == "HUVEC-13")
        #         )
        #     ]
        # elif name == "rxrx1all_11s":
        #     df = df[
        #         (df["experiment"] == "HEPG2-08")
        #         | (df["experiment"] == "HEPG2-09")
        #         | (df["experiment"] == "HEPG2-11")
        #         | (df["experiment"] == "HEPG2-07")
        #         | (df["experiment"] == "HUVEC-18")
        #         | (df["experiment"] == "HUVEC-19")
        #         | (df["experiment"] == "HUVEC-20")
        #         | (df["experiment"] == "RPE-08")
        #         | (df["experiment"] == "RPE-09")
        #         | (df["experiment"] == "U2OS-01")
        #         | (df["experiment"] == "HUVEC-13")
        #     ]

        pass_kwargs = {"csv": df, "train": train, "transform": transform}
        return _dataset_factory[name](**pass_kwargs)

    elif "lidc_idri" in name:
        dataroot = os.environ["DATASET_ROOT_DIR"]
        dataset = "lidc_idri"
        iidOrood = "iid"

        shift = "all"
        if train:
            mode = "train"
        else:
            mode = "test"
        if "calcification" in name:
            shift = "calcification"
        elif "spiculation" in name:
            shift = "spiculation"
        elif "texture" in name:
            shift = "texture"

        if "ood" in name:
            iidOrood = "ood"
            mode = "test"

        csv_file = (
            f"{dataroot}/{dataset}/{dataset}_binaryclass_{shift}_{iidOrood}_{mode}.csv"
        )
        if name == "lidc_idriall" or "corr" in name:
            csv_file = f"{dataroot}/{dataset}/{dataset}_binaryclass_{shift}_{mode}.csv"

        df = pd.read_csv(csv_file)
        # df["filepath"] = dataroot + "/" + df["filepath"]
        datafolder = "/" + dataset
        data_dir = os.path.join(dataroot + datafolder)
        for i in range(len(df)):
            img_sub_path = df["filepath"].iloc[i]
            img_path = data_dir + "/" + img_sub_path
            start, _ = img_path.split(".png")
            end = "png"
            if "corr" in name:
                _, cor = name.split("lidc_idriallcorr")
                cor = "_" + cor
            else:
                cor = ""
            df.iloc[i, df.columns.get_loc("filepath")] = start + cor + "." + end
        # to make iid testset and corruption sets the same images (and we use part of iid for val)
        # images used in val need to be removed from corr. This is necessary here because of small set sizes
        # I assume the "tenPercent" split from abstract dataloader
        # but there is currently a bug where the iid test is [:-split] in the raw outputs
        # so basically the last images are never used neither in val
        # not in iid. Because I can not figure it out currently the corruptions are adjusted to this.
        if "corr" in name:
            length_test = len(df)
            split = int(length_test * 0.1)
            df = df.iloc[:-split]
        pass_kwargs = {"csv": df, "train": train, "transform": transform}
        return _dataset_factory[name](**pass_kwargs)

    else:
        return _dataset_factory[name](
            **{**pass_kwargs, **(kwargs if kwargs is not None else {})}
        )<|MERGE_RESOLUTION|>--- conflicted
+++ resolved
@@ -1294,11 +1294,7 @@
     transform: Callable,
     target_transform: Callable | None,
     kwargs: dict[str, Any],
-<<<<<<< HEAD
-    config: DataConfig | None = None,
-=======
     subsample_corruptions: int = 1,
->>>>>>> 93d8f56d
 ) -> Any:
     """Return a new instance of a dataset
 
@@ -1326,11 +1322,7 @@
             "train": train,
             "download": download,
             "transform": transform,
-<<<<<<< HEAD
-            "subsample": config.subsample_corruptions if config else 1,
-=======
             "subsample": subsample_corruptions,
->>>>>>> 93d8f56d
         }
     if name.startswith("svhn"):
         pass_kwargs = {
